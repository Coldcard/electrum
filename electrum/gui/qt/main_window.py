--- conflicted
+++ resolved
@@ -2242,12 +2242,9 @@
 
             def show_mpk(index):
                 mpk_text.setText(mpk_list[index])
-<<<<<<< HEAD
-
-=======
                 mpk_text.repaint()  # macOS hack for #4777
+                
             # only show the combobox in case multiple accounts are available
->>>>>>> 2a80f6a3
             if len(mpk_list) > 1:
                 # only show the combobox if multiple master keys are defined
                 def label(idx, ks):
